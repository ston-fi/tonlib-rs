use std::cmp::Ordering;
use std::fmt::{Debug, Display, Formatter};
use std::str::FromStr;

use base64::engine::general_purpose::{STANDARD_NO_PAD, URL_SAFE_NO_PAD};
use base64::Engine;
use crc::Crc;
use serde::de::{Error, Visitor};
use serde::{Deserialize, Deserializer, Serialize, Serializer};

use super::{TonAddressParseError, TonHash, ZERO_HASH};
use crate::cell::{rewrite_bits, ArcCell, CellBuilder, TonCellError};
<<<<<<< HEAD
use crate::tlb_types::block::msg_address::{Anycast, MsgAddrIntStd, MsgAddress};
=======
use crate::tlb_types::block::msg_address::{
    Anycast, MsgAddrIntStd, MsgAddrIntVar, MsgAddress, MsgAddressInt,
};
>>>>>>> 6f703f84
use crate::tlb_types::block::state_init::StateInit;
use crate::tlb_types::traits::TLBObject;

const CRC_16_XMODEM: Crc<u16> = Crc::<u16>::new(&crc::CRC_16_XMODEM);

#[derive(PartialEq, Eq, Clone, Hash)]
pub struct TonAddress {
    pub workchain: i32,
    pub hash_part: TonHash,
}

impl TonAddress {
    pub const NULL: TonAddress = TonAddress {
        workchain: 0,
        hash_part: ZERO_HASH,
    };

    pub const fn new(workchain: i32, hash_part: TonHash) -> TonAddress {
        TonAddress {
            workchain,
            hash_part,
        }
    }

    pub fn derive(
        workchain: i32,
        code: ArcCell,
        data: ArcCell,
    ) -> Result<TonAddress, TonCellError> {
        let state_init = StateInit::new(code, data);
        Ok(TonAddress::new(workchain, state_init.cell_hash()?))
<<<<<<< HEAD
    }

    pub fn from_msg_address<T: Into<MsgAddress>>(
        addr: T,
    ) -> Result<TonAddress, TonAddressParseError> {
        match addr.into() {
            MsgAddress::None(_) => Ok(TonAddress::NULL),
            MsgAddress::Ext(ext) => Err(TonAddressParseError::new(
                format!("{ext:?}"),
                "Can't load TonAddress from MsgAddressExt",
            )),
            MsgAddress::IntStd(addr) => {
                TonAddress::from_tlb_data(addr.workchain, addr.address, 256, addr.anycast.as_ref())
            }
            MsgAddress::IntVar(addr) => {
                TonAddress::from_tlb_data(addr.workchain, addr.address, 256, addr.anycast.as_ref())
            }
        }
=======
>>>>>>> 6f703f84
    }

    pub fn from_hex_str(s: &str) -> Result<TonAddress, TonAddressParseError> {
        let parts: Vec<&str> = s.split(':').collect();

        if parts.len() != 2 {
            return Err(TonAddressParseError::new(
                s,
                "Invalid hex address string: wrong address format",
            ));
        }

        let maybe_wc = parts[0].parse::<i32>();
        let wc = match maybe_wc {
            Ok(wc) => wc,
            Err(_) => {
                return Err(TonAddressParseError::new(
                    s,
                    "Invalid hex address string: parse int error",
                ))
            }
        };

        let maybe_decoded_hash_part = hex::decode(parts[1]);
        let decoded_hash_part = match maybe_decoded_hash_part {
            Ok(decoded_hash_part) => decoded_hash_part,
            Err(_) => {
                return Err(TonAddressParseError::new(
                    s,
                    "Invalid hex address string: base64 decode error",
                ))
            }
        };

        let maybe_hash_part = decoded_hash_part.as_slice().try_into();
        let hash_part = match maybe_hash_part {
            Ok(hash_part) => hash_part,
            Err(_) => {
                return Err(TonAddressParseError::new(
                    s,
                    "Invalid hex address string: unexpected error",
                ))
            }
        };

        let addr = TonAddress::new(wc, hash_part);
        Ok(addr)
    }

    pub fn from_base64_url(s: &str) -> Result<TonAddress, TonAddressParseError> {
        Ok(Self::from_base64_url_flags(s)?.0)
    }

    /// Parses url-safe base64 representation of an address
    ///
    /// # Returns
    /// the address, non-bounceable flag, non-production flag.
    pub fn from_base64_url_flags(
        s: &str,
    ) -> Result<(TonAddress, bool, bool), TonAddressParseError> {
        if s.len() != 48 {
            return Err(TonAddressParseError::new(
                s,
                "Invalid base64url address: Wrong length",
            ));
        }
        let maybe_bytes = URL_SAFE_NO_PAD.decode(s);
        let bytes = match maybe_bytes {
            Ok(bytes) => bytes,
            Err(_) => {
                return Err(TonAddressParseError::new(
                    s,
                    "Invalid base64url address: Base64 decode error",
                ))
            }
        };
        let maybe_slice = bytes.as_slice().try_into();
        let slice = match maybe_slice {
            Ok(slice) => slice,
            Err(_) => {
                return Err(TonAddressParseError::new(
                    s,
                    "Invalid base64url address: Unexpected error",
                ))
            }
        };

        Self::from_base64_src(slice, s)
    }

    pub fn from_base64_std(s: &str) -> Result<TonAddress, TonAddressParseError> {
        Ok(Self::from_base64_std_flags(s)?.0)
    }

    /// Parses standard base64 representation of an address
    ///
    /// # Returns
    /// the address, non-bounceable flag, non-production flag.
    pub fn from_base64_std_flags(
        s: &str,
    ) -> Result<(TonAddress, bool, bool), TonAddressParseError> {
        if s.len() != 48 {
            return Err(TonAddressParseError::new(
                s,
                "Invalid base64std address: Invalid length",
            ));
        }

        let maybe_vec = STANDARD_NO_PAD.decode(s);
        let vec = match maybe_vec {
            Ok(bytes) => bytes,
            Err(_) => {
                return Err(TonAddressParseError::new(
                    s,
                    "Invalid base64std address: Base64 decode error",
                ))
            }
        };
        let maybe_bytes = vec.as_slice().try_into();
        let bytes = match maybe_bytes {
            Ok(b) => b,
            Err(_) => {
                return Err(TonAddressParseError::new(
                    s,
                    "Invalid base64std: Unexpected error",
                ))
            }
        };

        Self::from_base64_src(bytes, s)
    }

    /// Parses decoded base64 representation of an address
    ///
    /// # Returns
    /// the address, non-bounceable flag, non-production flag.
    fn from_base64_src(
        bytes: &[u8; 36],
        src: &str,
    ) -> Result<(TonAddress, bool, bool), TonAddressParseError> {
        let (testnet, non_bounceable) = match bytes[0] {
            0x11 => (false, false),
            0x51 => (false, true),
            0x91 => (true, false),
            0xD1 => (true, true),
            _ => {
                return Err(TonAddressParseError::new(
                    src,
                    "Invalid base64src address: Wrong tag byte",
                ))
            }
        };
        let workchain = bytes[1] as i8 as i32;
        let calc_crc = CRC_16_XMODEM.checksum(&bytes[0..34]);
        let addr_crc = ((bytes[34] as u16) << 8) | bytes[35] as u16;
        if calc_crc != addr_crc {
            return Err(TonAddressParseError::new(
                src,
                "Invalid base64src address: CRC mismatch",
            ));
        }
        let hash_part = TonHash::try_from(&bytes[2..34])?;
        let addr = TonAddress {
            workchain,
            hash_part,
        };
        Ok((addr, non_bounceable, testnet))
    }

    pub fn from_tlb_data(
        workchain: i32,
        mut address: Vec<u8>,
        address_bit_len: u16,
        maybe_anycast: Option<&Anycast>,
    ) -> Result<TonAddress, TonAddressParseError> {
        let anycast = match maybe_anycast {
            Some(anycast) => anycast,
            None => {
                let hash = TonHash::try_from(address.as_slice())?;
                return Ok(TonAddress::new(workchain, hash));
            }
        };

        if address_bit_len < anycast.depth.into() {
            let err_msg = format!(
                "rewrite_pfx has {} bits, but address has only {address_bit_len} bits",
                anycast.depth
            );
            let ext_addr_str = format!("address: {:?}, anycast: {:?}", address, anycast);
            return Err(TonAddressParseError::new(ext_addr_str, err_msg));
        }

        let new_prefix = anycast.rewrite_pfx.as_slice();

        let bits = anycast.depth as usize;
        if !rewrite_bits(new_prefix, 0, address.as_mut_slice(), 0, bits) {
            let err_msg = format!("Failed to rewrite address prefix with new_prefix={new_prefix:?}, address={address:?}, bits={bits}");
            let ext_addr_str = format!("address: {:?}, anycast: {:?}", address, anycast);
            return Err(TonAddressParseError::new(ext_addr_str, err_msg));
        }

        Ok(TonAddress::new(workchain, TonHash::try_from(address)?))
    }

    pub fn to_hex(&self) -> String {
        format!("{}:{}", self.workchain, self.hash_part.to_hex())
    }

    pub fn to_base64_url(&self) -> String {
        self.to_base64_url_flags(false, false)
    }

    pub fn to_base64_url_flags(&self, non_bounceable: bool, testnet: bool) -> String {
        let mut buf: [u8; 36] = [0; 36];
        self.to_base64_src(&mut buf, non_bounceable, testnet);
        URL_SAFE_NO_PAD.encode(buf)
    }

    pub fn to_base64_std(&self) -> String {
        self.to_base64_std_flags(false, false)
    }

    pub fn to_base64_std_flags(&self, non_bounceable: bool, testnet: bool) -> String {
        let mut buf: [u8; 36] = [0; 36];
        self.to_base64_src(&mut buf, non_bounceable, testnet);
        STANDARD_NO_PAD.encode(buf)
    }

    fn to_base64_src(&self, bytes: &mut [u8; 36], non_bounceable: bool, testnet: bool) {
        let tag: u8 = match (testnet, non_bounceable) {
            (false, false) => 0x11,
            (false, true) => 0x51,
            (true, false) => 0x91,
            (true, true) => 0xD1,
        };
        bytes[0] = tag;
        bytes[1] = (self.workchain & 0xff) as u8;
        bytes[2..34].clone_from_slice(self.hash_part.as_slice());
        let crc = CRC_16_XMODEM.checksum(&bytes[0..34]);
        bytes[34] = ((crc >> 8) & 0xff) as u8;
        bytes[35] = (crc & 0xff) as u8;
    }

<<<<<<< HEAD
    pub fn to_msg_address(&self) -> MsgAddress {
=======
    pub fn to_tlb_msg_addr(&self) -> MsgAddress {
>>>>>>> 6f703f84
        if self == &TonAddress::NULL {
            return MsgAddress::NONE;
        }
        MsgAddress::IntStd(MsgAddrIntStd {
            anycast: None,
            workchain: self.workchain,
            address: self.hash_part.to_vec(),
        })
    }
}

impl PartialOrd for TonAddress {
    fn partial_cmp(&self, other: &Self) -> Option<Ordering> {
        let self_cell_hash = CellBuilder::new()
            .store_address(self)
            .and_then(|builder| builder.build())
            .map(|cell| cell.cell_hash())
            .ok();

        let other_cell_hash = CellBuilder::new()
            .store_address(other)
            .and_then(|builder| builder.build())
            .map(|cell| cell.cell_hash())
            .ok();

        match (self_cell_hash, other_cell_hash) {
            (Some(hash0), Some(hash1)) => Some(hash0.cmp(&hash1)),
            _ => None,
        }
    }
}

impl Display for TonAddress {
    fn fmt(&self, f: &mut Formatter<'_>) -> std::fmt::Result {
        f.write_str(self.to_base64_url().as_str())
    }
}

impl Debug for TonAddress {
    fn fmt(&self, f: &mut Formatter<'_>) -> std::fmt::Result {
        f.write_str(self.to_base64_url().as_str())
    }
}

impl FromStr for TonAddress {
    type Err = TonAddressParseError;

    fn from_str(s: &str) -> Result<Self, Self::Err> {
        if s.len() == 48 {
            // Some form of base64 address, check which one
            if s.contains('-') || s.contains('_') {
                TonAddress::from_base64_url(s)
            } else {
                TonAddress::from_base64_std(s)
            }
        } else {
            TonAddress::from_hex_str(s)
        }
    }
}

impl TryFrom<String> for TonAddress {
    type Error = TonAddressParseError;

    fn try_from(value: String) -> Result<Self, Self::Error> {
        Self::from_str(value.as_str())
    }
}

impl TryFrom<MsgAddress> for TonAddress {
    type Error = TonAddressParseError;

    fn try_from(value: MsgAddress) -> Result<Self, Self::Error> {
        match value {
            MsgAddress::None(_) => Ok(TonAddress::NULL),
            MsgAddress::Ext(ext) => Err(TonAddressParseError::new(
                format!("{ext:?}"),
                "Can't load TonAddress from MsgAddressExt",
            )),
            MsgAddress::IntStd(addr) => TonAddress::try_from(addr),
            MsgAddress::IntVar(addr) => TonAddress::try_from(addr),
        }
    }
}

impl TryFrom<MsgAddressInt> for TonAddress {
    type Error = TonAddressParseError;

    fn try_from(value: MsgAddressInt) -> Result<Self, Self::Error> {
        match value {
            MsgAddressInt::Std(addr) => TonAddress::try_from(addr),
            MsgAddressInt::Var(addr) => TonAddress::try_from(addr),
        }
    }
}

impl TryFrom<MsgAddrIntStd> for TonAddress {
    type Error = TonAddressParseError;

    fn try_from(value: MsgAddrIntStd) -> Result<Self, Self::Error> {
        TonAddress::from_tlb_data(value.workchain, value.address, 256, value.anycast.as_ref())
    }
}

impl TryFrom<MsgAddrIntVar> for TonAddress {
    type Error = TonAddressParseError;

    fn try_from(value: MsgAddrIntVar) -> Result<Self, Self::Error> {
        TonAddress::from_tlb_data(
            value.workchain,
            value.address,
            value.address_bit_len,
            value.anycast.as_ref(),
        )
    }
}

impl Serialize for TonAddress {
    fn serialize<S>(&self, serializer: S) -> Result<S::Ok, S::Error>
    where
        S: Serializer,
    {
        serializer.serialize_str(self.to_base64_url().as_str())
    }
}

struct TonAddressVisitor;

impl Visitor<'_> for TonAddressVisitor {
    type Value = TonAddress;

    fn expecting(&self, formatter: &mut Formatter) -> std::fmt::Result {
        formatter.write_str("an string representing TON address in Hex or Base64 format")
    }

    fn visit_str<E>(self, v: &str) -> Result<Self::Value, E>
    where
        E: Error,
    {
        v.parse().map_err(E::custom)
    }
}

impl<'de> Deserialize<'de> for TonAddress {
    fn deserialize<D>(deserializer: D) -> Result<Self, D::Error>
    where
        D: Deserializer<'de>,
    {
        deserializer.deserialize_str(TonAddressVisitor)
    }
}

#[cfg(test)]
mod tests {
    use std::str::FromStr;
    use std::sync::Arc;

    use num_bigint::BigUint;
    use num_traits::Zero;
    use serde_json::Value;

    use super::TonAddressParseError;
    use crate::cell::{BagOfCells, Cell, CellBuilder};
    use crate::tlb_types::block::msg_address::{MsgAddrIntStd, MsgAddress};
    use crate::tlb_types::traits::TLBObject;
    use crate::{TonAddress, TonHash};

    #[test]
    fn format_works() -> anyhow::Result<()> {
        let bytes =
            TonHash::from_hex("e4d954ef9f4e1250a26b5bbad76a1cdd17cfd08babad6f4c23e372270aef6f76")?;
        let addr = TonAddress::new(0, bytes);
        assert_eq!(
            addr.to_hex(),
            "0:e4d954ef9f4e1250a26b5bbad76a1cdd17cfd08babad6f4c23e372270aef6f76"
        );
        assert_eq!(
            addr.to_base64_url(),
            "EQDk2VTvn04SUKJrW7rXahzdF8_Qi6utb0wj43InCu9vdjrR"
        );
        assert_eq!(
            addr.to_base64_std(),
            "EQDk2VTvn04SUKJrW7rXahzdF8/Qi6utb0wj43InCu9vdjrR"
        );
        Ok(())
    }

    #[test]
    fn parse_format_works() -> anyhow::Result<()> {
        let bytes =
            TonHash::from_hex("e4d954ef9f4e1250a26b5bbad76a1cdd17cfd08babad6f4c23e372270aef6f76")?;
        let addr = TonAddress::new(0, bytes);
        assert_eq!(
            TonAddress::from_hex_str(
                "0:e4d954ef9f4e1250a26b5bbad76a1cdd17cfd08babad6f4c23e372270aef6f76"
            )?,
            addr
        );
        assert_eq!(
            TonAddress::from_base64_url("EQDk2VTvn04SUKJrW7rXahzdF8_Qi6utb0wj43InCu9vdjrR")?,
            addr
        );
        assert_eq!(
            TonAddress::from_base64_std("EQDk2VTvn04SUKJrW7rXahzdF8/Qi6utb0wj43InCu9vdjrR")?,
            addr
        );
        Ok(())
    }

    #[test]
    fn parse_works() -> anyhow::Result<()> {
        let bytes =
            TonHash::from_hex("e4d954ef9f4e1250a26b5bbad76a1cdd17cfd08babad6f4c23e372270aef6f76")?;
        let addr = TonAddress::new(0, bytes);
        assert_eq!(
            "0:e4d954ef9f4e1250a26b5bbad76a1cdd17cfd08babad6f4c23e372270aef6f76"
                .parse::<TonAddress>()?,
            addr
        );
        assert_eq!(
            "EQDk2VTvn04SUKJrW7rXahzdF8_Qi6utb0wj43InCu9vdjrR".parse::<TonAddress>()?,
            addr
        );
        assert_eq!(
            "EQDk2VTvn04SUKJrW7rXahzdF8/Qi6utb0wj43InCu9vdjrR".parse::<TonAddress>()?,
            addr
        );
        Ok(())
    }

    #[test]
    fn test_derive() -> anyhow::Result<()> {
        let user_addr = TonAddress::from_str("UQAO9JsDEbOjnb8AZRyxNHiODjVeAvgR2n03T0utYgkpx-K0")?;
        let pool_addr = TonAddress::from_str("EQDMk-2P8ziShAYGcnYq-z_U33zA_Ynt88iav4PwkSGRru2B")?;
        let code_cell = BagOfCells::parse_hex("b5ee9c7201010201002d00010eff0088d0ed1ed801084202e70a306c00272796243f569ce0c928ea4cfc9f1b65c5b0066e382159f5e80df5")?.single_root()?;
        let data_cell = CellBuilder::new()
            .store_address(&user_addr)?
            .store_address(&pool_addr)?
            .store_coins(&BigUint::zero())?
            .store_coins(&BigUint::zero())?
            .build()?;
        let derived_addr = TonAddress::derive(0, code_cell, Arc::new(data_cell))?;

        let expected_addr =
            TonAddress::from_str("EQBWxdw3leOoaHqcK3ATf0T7ae5M8XS6jiP_Din4mh7o7gj2")?;
        assert_eq!(derived_addr, expected_addr);
        Ok(())
    }

    #[test]
    fn test_derive_stonfi_pool() -> anyhow::Result<()> {
        let code_cell = Cell::from_boc_hex("b5ee9c7201010101002300084202a9338ecd624ca15d37e4a8d9bf677ddc9b84f0e98f05f2fb84c7afe332a281b4")?;
        let data_cell = Cell::from_boc_hex("b5ee9c720101040100b900010d000000000000050102c9801459f7c0a12bb4ac4b78a788c425ee4d52f8b6041dda17b77b09fc5a03e894d6900287cd9fbe2ea663415da0aa6bbdf0cb136abe9c4f45214dd259354b80da8c265a006aebb27f5d0f1daf43e200f52408f3eb9ff5610f5b43284224644e7c6a590d14400203084202c00836440d084e44fb94316132ac5a21417ef4f429ee09b5560b5678b334c3e8084202c95a2ed22ab516f77f9d4898dc4578e72f18a2448e8f6832334b0b4bf501bc79")?;
        let address = TonAddress::derive(0, code_cell.to_arc(), data_cell.to_arc())?;
        let exp_addr = TonAddress::from_str("EQAdltEfzXG_xteLFaKFGd-HPVKrEJqv_FdC7z2roOddRNdM")?;
        assert_eq!(address, exp_addr);
        // assert!(false);
        Ok(())
    }

    #[test]
    fn try_from_works() -> anyhow::Result<()> {
        let bytes =
            TonHash::from_hex("e4d954ef9f4e1250a26b5bbad76a1cdd17cfd08babad6f4c23e372270aef6f76")?;
        let addr = TonAddress::new(0, bytes);
        let res: TonAddress = "EQDk2VTvn04SUKJrW7rXahzdF8_Qi6utb0wj43InCu9vdjrR"
            .to_string()
            .try_into()?;
        assert_eq!(res, addr);
        Ok(())
    }

    #[test]
    fn parse_verifies_crc() -> Result<(), TonAddressParseError> {
        let res = "EQDk2VTvn04SUKJrW7rXahzdF8_Qi6utb0wj43InCu9vdjra".parse::<TonAddress>();
        assert!(res.is_err());
        Ok(())
    }

    #[test]
    fn serialization_works() -> anyhow::Result<()> {
        let expected = "\"EQDk2VTvn04SUKJrW7rXahzdF8_Qi6utb0wj43InCu9vdjrR\"";

        let res = "EQDk2VTvn04SUKJrW7rXahzdF8_Qi6utb0wj43InCu9vdjrR".parse::<TonAddress>()?;
        let serial = serde_json::to_string(&res)?;
        println!("{}", serial);
        assert_eq!(serial.as_str(), expected);

        let res = "0:e4d954ef9f4e1250a26b5bbad76a1cdd17cfd08babad6f4c23e372270aef6f76"
            .parse::<TonAddress>()?;
        let serial = serde_json::to_string(&res)?;
        println!("{}", serial);
        assert_eq!(serial.as_str(), expected);

        let res = "EQDk2VTvn04SUKJrW7rXahzdF8/Qi6utb0wj43InCu9vdjrR".parse::<TonAddress>()?;
        let serial = serde_json::to_string(&res)?;
        println!("{}", serial);
        assert_eq!(serial.as_str(), expected);

        Ok(())
    }

    #[test]
    fn deserialization_works() -> anyhow::Result<()> {
        let address = "EQDk2VTvn04SUKJrW7rXahzdF8_Qi6utb0wj43InCu9vdjrR";
        let a = format!("\"{}\"", address);
        let deserial: TonAddress = serde_json::from_str(a.as_str())?;
        let expected = address.parse()?;
        println!("{}", deserial);
        assert_eq!(deserial, expected);

        let address = "EQDk2VTvn04SUKJrW7rXahzdF8/Qi6utb0wj43InCu9vdjrR";
        let a = format!("\"{}\"", address);
        let deserial: TonAddress = serde_json::from_str(a.as_str())?;
        let expected = address.parse()?;
        println!("{}", deserial);
        assert_eq!(deserial, expected);

        let address = "0:e4d954ef9f4e1250a26b5bbad76a1cdd17cfd08babad6f4c23e372270aef6f76";
        let a = format!("\"{}\"", address);
        let deserial: TonAddress = serde_json::from_str(a.as_str())?;
        let expected = address.parse()?;
        println!("{}", deserial);
        assert_eq!(deserial, expected);

        let address =
            String::from("0:e4d954ef9f4e1250a26b5bbad76a1cdd17cfd08babad6f4c23e372270aef6f76");
        let deserial: TonAddress = serde_json::from_value(Value::String(address.clone()))?;
        let expected = address.clone().parse()?;
        println!("{}", deserial);
        assert_eq!(deserial, expected);

        let address = "124";
        let a = format!("\"{}\"", address);
        let deserial: serde_json::Result<TonAddress> = serde_json::from_str(a.as_str());
        assert!(deserial.is_err());

        Ok(())
    }

    #[test]
    fn ordering_works() -> Result<(), TonAddressParseError> {
        let address0 = TonAddress::from_str("EQBKwtMZSZurMxGp7FLZ_lM9t54_ECEsS46NLR3qfIwwTnKW")?;
        let address1 = TonAddress::from_str("EQAAAAAAAAAAAAAAAAAAAAAAAAAAAAAAAAAAAAAAAAAAAM9c")?;

        let cmp_result = address0 < address1;
        assert!(cmp_result);
        Ok(())
    }

    #[test]
    fn test_to_msg_addr_std() -> anyhow::Result<()> {
        let address = TonAddress::from_str("EQDk2VTvn04SUKJrW7rXahzdF8_Qi6utb0wj43InCu9vdjrR")?;
<<<<<<< HEAD
        let msg_addr = address.to_msg_address();
=======
        let msg_addr = address.to_tlb_msg_addr();
>>>>>>> 6f703f84
        let expected = MsgAddress::IntStd(MsgAddrIntStd {
            anycast: None,
            workchain: 0,
            address: hex::decode(
                "e4d954ef9f4e1250a26b5bbad76a1cdd17cfd08babad6f4c23e372270aef6f76",
            )?,
        });
        assert_eq!(msg_addr, expected);
        Ok(())
    }
}<|MERGE_RESOLUTION|>--- conflicted
+++ resolved
@@ -10,13 +10,9 @@
 
 use super::{TonAddressParseError, TonHash, ZERO_HASH};
 use crate::cell::{rewrite_bits, ArcCell, CellBuilder, TonCellError};
-<<<<<<< HEAD
-use crate::tlb_types::block::msg_address::{Anycast, MsgAddrIntStd, MsgAddress};
-=======
 use crate::tlb_types::block::msg_address::{
     Anycast, MsgAddrIntStd, MsgAddrIntVar, MsgAddress, MsgAddressInt,
 };
->>>>>>> 6f703f84
 use crate::tlb_types::block::state_init::StateInit;
 use crate::tlb_types::traits::TLBObject;
 
@@ -48,7 +44,6 @@
     ) -> Result<TonAddress, TonCellError> {
         let state_init = StateInit::new(code, data);
         Ok(TonAddress::new(workchain, state_init.cell_hash()?))
-<<<<<<< HEAD
     }
 
     pub fn from_msg_address<T: Into<MsgAddress>>(
@@ -67,8 +62,6 @@
                 TonAddress::from_tlb_data(addr.workchain, addr.address, 256, addr.anycast.as_ref())
             }
         }
-=======
->>>>>>> 6f703f84
     }
 
     pub fn from_hex_str(s: &str) -> Result<TonAddress, TonAddressParseError> {
@@ -312,11 +305,7 @@
         bytes[35] = (crc & 0xff) as u8;
     }
 
-<<<<<<< HEAD
     pub fn to_msg_address(&self) -> MsgAddress {
-=======
-    pub fn to_tlb_msg_addr(&self) -> MsgAddress {
->>>>>>> 6f703f84
         if self == &TonAddress::NULL {
             return MsgAddress::NONE;
         }
@@ -670,11 +659,7 @@
     #[test]
     fn test_to_msg_addr_std() -> anyhow::Result<()> {
         let address = TonAddress::from_str("EQDk2VTvn04SUKJrW7rXahzdF8_Qi6utb0wj43InCu9vdjrR")?;
-<<<<<<< HEAD
         let msg_addr = address.to_msg_address();
-=======
-        let msg_addr = address.to_tlb_msg_addr();
->>>>>>> 6f703f84
         let expected = MsgAddress::IntStd(MsgAddrIntStd {
             anycast: None,
             workchain: 0,
