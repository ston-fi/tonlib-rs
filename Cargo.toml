[workspace]
members = [
    "core",
    "client",
]

resolver = "2"


[workspace.package]
<<<<<<< HEAD
version = "0.18.2-dev"
=======
version = "0.18.1"
>>>>>>> 9fb0d454
edition = "2021"
description = "Rust SDK for The Open Network"
license = "MIT"
repository = "https://github.com/ston-fi/tonlib-rs"



# See more keys and their definitions at https://doc.rust-lang.org/cargo/reference/manifest.html

[workspace.dependencies]
anyhow = "1"
async-trait = "0.1"
base64 = "0.22"
base64-serde = "0.7"
bitstream-io = "2.2"
crc = "3"
dashmap = "5"
futures = "0.3"
hex = "0.4"
hmac = {version = "0.12", features = ["std"]}
lazy_static = "1"
log = "0.4"
log4rs = "1"
moka = { version = "0.12", features = ["future"] }
nacl = "0.5"
num-bigint = { version = "0.4", features = ["serde"] }
num-traits = "0.2"
rand = "0.8"
serde = { version = "1", features = ["derive"] }
serde-aux = "4"
serde_json = "1"
sha2 = "0.10"
strum = { version = "0.26", features = ["derive"] }
pbkdf2 = { version="0.12", features = ["simple"] }
reqwest = "0.12"
thiserror = "1"
tokio = { version = "1", features = ["rt","macros"] }
tokio-retry = "0.3"
tokio-test = "0.4"
<<<<<<< HEAD
tonlib-sys = "=2024.8.0"

# internal deps
tonlib-core = { version = "0.18" }

[workspace.patch.crates-io]
tonlib-core = { path = "core" }
=======
tonlib-sys = "=2024.8.0"
>>>>>>> 9fb0d454
<|MERGE_RESOLUTION|>--- conflicted
+++ resolved
@@ -8,11 +8,7 @@
 
 
 [workspace.package]
-<<<<<<< HEAD
-version = "0.18.2-dev"
-=======
-version = "0.18.1"
->>>>>>> 9fb0d454
+version = "0.19.0"
 edition = "2021"
 description = "Rust SDK for The Open Network"
 license = "MIT"
@@ -52,14 +48,10 @@
 tokio = { version = "1", features = ["rt","macros"] }
 tokio-retry = "0.3"
 tokio-test = "0.4"
-<<<<<<< HEAD
 tonlib-sys = "=2024.8.0"
 
 # internal deps
-tonlib-core = { version = "0.18" }
+tonlib-core = { version = "0.19" }
 
 [workspace.patch.crates-io]
-tonlib-core = { path = "core" }
-=======
-tonlib-sys = "=2024.8.0"
->>>>>>> 9fb0d454
+tonlib-core = { path = "core" }