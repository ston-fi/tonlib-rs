--- conflicted
+++ resolved
@@ -8,11 +8,7 @@
 
 
 [workspace.package]
-<<<<<<< HEAD
-version = "0.24.1"
-=======
-version = "0.24.2"
->>>>>>> 6f703f84
+version = "0.24.3"
 edition = "2021"
 description = "Rust SDK for The Open Network"
 license = "MIT"
