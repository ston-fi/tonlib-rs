--- conflicted
+++ resolved
@@ -8,11 +8,7 @@
 
 
 [workspace.package]
-<<<<<<< HEAD
-version = "0.25.0"
-=======
-version = "0.25.1"
->>>>>>> 23ff8438
+version = "0.25.2"
 edition = "2021"
 description = "Rust SDK for The Open Network"
 license = "MIT"
