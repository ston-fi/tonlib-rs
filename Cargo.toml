--- conflicted
+++ resolved
@@ -8,11 +8,7 @@
 
 
 [workspace.package]
-<<<<<<< HEAD
-version = "0.24.1"
-=======
 version = "0.24.2"
->>>>>>> aac69466
 edition = "2021"
 description = "Rust SDK for The Open Network"
 license = "MIT"
@@ -25,11 +21,7 @@
 [workspace.dependencies]
 # Internal
 tonlib-core = { version = "0.24", path = "core" }
-<<<<<<< HEAD
-tonlib-sys = "=2025.2.1"
-=======
 tonlib-sys = "=2025.2.2"
->>>>>>> aac69466
 
 
 # External
