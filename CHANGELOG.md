### v0.19.3

* Resolve be-1426 "use lite to adjust init block"
* Ni: add-get-account-state-by-transaction
* Impl #be-1317: serialize_dict
* Impl #be-1412: partialeq for invalidmesage

### v0.20.0

* Impl #be-1604: update_recent_init_block on tonlib client init
* Impl #be-1441: improve dict load/store

### v0.20.1

* Fix dependency pinning

### v0.20.2

* Impl #be-1619: technical release

### v0.20.3

* Impl #be-1464: read dict key TonHash in BE format

### v0.21.0

### v0.21.1

* Impl #BE-1662: Limited get raw txs
* Expose emulator_set_verbosity_level, enabling ability to keep application log dry (#115)
* Impl #BE-1620: More strict dictionary handling
* Impl #BE-1624: Support wallet v5r1
* Impl #BE-1660: made LiteServerInfo fields public
* Impl #BE-1386: Fix handling null instead of dict in TvmStackEntry
* Impl #BE-1625: moved tx hash mismatch handling in factory cache
* Impl #be-1742: fix read_collection_metadata_content for internal
* Impl #ni: update tvm integration tests
* Impl #ni: tvmemulator cleanup
* Bump tonlib-sys to 2024.10.2

### v0.22.2

* Impl #be-1430: config path via environment variable
* Impl #be-1708: added cmp for tonaddress
* Impl #be-1785: removed state_cache feature
* Impl #be-1431: impl tryfrom<internaltransactionid> for tontxid
* Impl #be-1429: tonhash converted to struct
* Ni: added into_single_root method
* Ni: bump thiserror dependency version
* Iml #be-1761: fix memory leak in emulator

### v0.22.1

* added From<TonHash> for [u8; TON_HASH_LEN]

### v0.22.2

* Bump tonlib-sys

### v0.22.3

* Impl #be-1820: rm unwrap from jettonmetadata conversion

### v0.22.4

* make pub TvmEmulatorUnsafe
### v0.23.0

* Impl #BE-1846: library cache
* Impl #BE-1881: Replaced dashmap by tokio::sync:Mutex to avoid mem leaks
* Impl #BE-1839: Boxed long errors, updated builder methods
* Impl #BE-1892: Display for TonHash
* Impl #BE-1893: Library provider trait and implementation of BlockChainLibraryProvider
* NI: bump tonlib-sys to 2024.10.4
### v0.23.1
* NI: Factory cache disabled by default
### v0.23.2
* Impl #be-1988: impl tlb-types and support anycast in tonaddress
* Implement load/store tonhash
### v0.24.1
* Impl #BE-1854: Factory cache disabled by default
* Impl #BE-2034: Support tlb StateInit 
* Impl #BE-2032: Support tl-b Message
* Impl #BE-1989: Support tl-b TonAddress
<<<<<<< HEAD
* Impl #BE-2088: Wallet v5 message  building
=======
* Impl #BE-2088: Wallet v5 message  building
### v0.24.2
* Bump tonlib-sys to 2025.2.2
>>>>>>> aac69466
<|MERGE_RESOLUTION|>--- conflicted
+++ resolved
@@ -82,10 +82,6 @@
 * Impl #BE-2034: Support tlb StateInit 
 * Impl #BE-2032: Support tl-b Message
 * Impl #BE-1989: Support tl-b TonAddress
-<<<<<<< HEAD
-* Impl #BE-2088: Wallet v5 message  building
-=======
 * Impl #BE-2088: Wallet v5 message  building
 ### v0.24.2
 * Bump tonlib-sys to 2025.2.2
->>>>>>> aac69466
