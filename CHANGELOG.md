--- conflicted
+++ resolved
@@ -92,11 +92,7 @@
 * Implement #be-2222: implement tlb object for jettontransfermessage
 * Implement #be-2232: fix partialeq for eitherref
 * Ni: fix cell_builder bit_len
-<<<<<<< HEAD
 ### v0.25.0
-=======
-### v0.25.1
->>>>>>> 7404f1ca
 * Impl BE-2175: parsing wallet tx payload
 * Impl BE-2280: fixed bug in store_int
 * Impl BE-2161: fixed MsgAddress tl-b implementation
@@ -105,11 +101,8 @@
 * Impl NI: updated readme for macos
 * Impl BE-2342: support of external data providers 
 * Impl BE-2358: fixed int in TvmStackEntry
-<<<<<<< HEAD
 ### v0.25.1
 * Impl NI: fixed bug in ExtOutMsgInfo 
 * Impl NI: improved readability of verify_prefix
 * Impl #BE-2368: fixed memoy leaks in emulator call
-* Impl NI: relaxed check fr get_jetton_data output
-=======
->>>>>>> 7404f1ca
+* Impl NI: relaxed check fr get_jetton_data output