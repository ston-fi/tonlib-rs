--- conflicted
+++ resolved
@@ -92,8 +92,6 @@
 * Implement #be-2222: implement tlb object for jettontransfermessage
 * Implement #be-2232: fix partialeq for eitherref
 * Ni: fix cell_builder bit_len
-<<<<<<< HEAD
-=======
 ### v0.25.0
 * Impl BE-2175: parsing wallet tx payload
 * Impl BE-2280: fixed bug in store_int
@@ -103,15 +101,10 @@
 * Impl NI: updated readme for macos
 * Impl BE-2342: support of external data providers 
 * Impl BE-2358: fixed int in TvmStackEntry
->>>>>>> 23ff8438
 ### v0.25.1
 * Impl NI: fixed bug in ExtOutMsgInfo 
 * Impl NI: improved readability of verify_prefix
 * Impl #BE-2368: fixed memoy leaks in emulator call
-<<<<<<< HEAD
 * Impl NI: relaxed check fr get_jetton_data output
-
 ### v0.25.2
-=======
-* Impl NI: relaxed check fr get_jetton_data output
->>>>>>> 23ff8438
+* Impl NI: fixed bug in ExtOutMsgInfo and OutActionReserveCurrency
