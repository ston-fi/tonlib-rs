--- conflicted
+++ resolved
@@ -59,11 +59,7 @@
 }
 
 impl StateInit {
-<<<<<<< HEAD
     pub fn create_account_id(code: &ArcCell, data: &ArcCell) -> Result<TonHash, TonCellError> {
-=======
-    pub fn create_account_id(code: &ArcCell, data: &ArcCell) -> Result<CellHash, TonCellError> {
->>>>>>> b96a5252
         Ok(StateInitBuilder::new(code, data).build()?.cell_hash())
     }
 }
